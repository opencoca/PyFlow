# Pyflow an open-source tool for modular visual programing in python
# Copyright (C) 2021-2022 Bycelium <https://www.gnu.org/licenses/>

""" Module for the abstract ExecutableBlock class.

An abstract block that allows for execution, like CodeBlocks and Sliders.

"""

from typing import List, OrderedDict, Set, Union
from abc import abstractmethod
from PyQt5.QtCore import QTimer
from PyQt5.QtWidgets import QApplication

from pyflow.blocks.block import Block
from pyflow.core.socket import Socket
from pyflow.core.edge import Edge
from pyflow.core.executable import Executable, ExecutableState


class ExecutableBlock(Block, Executable):

    """
    Executable Block

    This block type is not meant to be instanciated !

    It's an abstract class that represents blocks that can be executed like:
    - CodeBlock
    - Slider

    """

    def __init__(self, **kwargs):
        """
        Create a new executable block.
        Do not call this method except when inheriting from this class.
        """
        Block.__init__(self, **kwargs)
        Executable.__init__(self)

        # Each element is a list of blocks/edges to be animated
        # Running will paint each element one after the other
        self.transmitting_queue = []
        # Controls the duration of the visual flow animation
        self.transmitting_duration = 500

        if type(self) == ExecutableBlock:
            raise RuntimeError("ExecutableBlock should not be instanciated directly")

    def has_input(self) -> bool:
        """Checks whether a block has connected input blocks."""
        for input_socket in self.sockets_in:
            if input_socket.edges:
                return True
        return False

    def has_output(self) -> bool:
        """Checks whether a block has connected output blocks."""
        for output_socket in self.sockets_out:
            if output_socket.edges:
                return True
        return False

    def create_new_input_socket(self) -> Socket:
        """Create a new input socket and returns it."""
        socket = Socket(self, socket_type="input", flow_type="exe")
        self.add_socket(socket)
        return socket

    def create_new_output_socket(self) -> Socket:
        """Create a new output socket and returns it."""
        socket = Socket(self, socket_type="output", flow_type="exe")
        self.add_socket(socket)
        return socket

    def run_code(self):
        """Run the code in the block."""
        # Queue the code to execute
        code = self.source
        if self.scene():
            kernel = self.scene().kernel
            kernel.execution_queue.append((self, code))

            if kernel.busy is False:
                kernel.run_queue()
            self.run_state = ExecutableState.PENDING

    def execution_finished(self):
        """Reset the state of the block after it was executed."""
        if self.run_state != ExecutableState.CRASHED:
            self.run_state = ExecutableState.DONE
        self.blocks_to_run = []

    def execution_canceled(self):
        """Reset the state of the block after its execution was canceled."""
        if self.run_state != ExecutableState.CRASHED:
            self.run_state = ExecutableState.IDLE
        self.blocks_to_run = []

    def _interrupt_execution(self):
        """Interrupt an execution, reset the blocks in the queue."""
        for block, _ in self.scene().kernel.execution_queue:
            # Reset the blocks that have not been run
            block.execution_canceled()
        # Clear kernel execution queue
        self.scene().kernel.execution_queue = []
        # Interrupt the kernel
        self.scene().kernel.kernel_manager.interrupt_kernel()
        # Clear local execution queue
        self.blocks_to_run = []

    def transmitting_animation_in(self):
        """
        Animate the visual flow
        Set color to transmitting and set a timer before switching to normal
        """
        QApplication.processEvents()
        QTimer.singleShot(self.transmitting_delay, self.transmitting_animation_out)

    def transmitting_animation_out(self):
        """
        Animate the visual flow
        After the timer, set color to normal and move on with the queue
        """
        QApplication.processEvents()
        self.transmitting_queue.pop(0)
        if self.transmitting_queue:
            # If the queue is not empty, move forward in the animation
            self.transmitting_animation_in()
        else:
            # Else, run the blocks in the self.blocks_to_run
            self.run_blocks()

    def custom_bfs(self, start_node, reverse=False):
        """
        Graph traversal in BFS to find the blocks that are connected to the start_node

        Args:
            start_node (Block): The block to start the traversal from
            reverse (bool): If True, traverse in the direction of outputs

        Returns:
            list: Blocks to run in topological order (reversed)
            list: each element is a list of blocks/edges to animate in order
        """

        def gather_edges_to_visit(sockets: List[Socket]):
            edges_to_visit = []
            for socket in sockets:
                for edge in socket.edges:
                    if edge.source_socket.is_on and edge.destination_socket.is_on:
                        edges_to_visit.append(edge)
            return edges_to_visit

        # Blocks to run in topological order
        blocks_to_run: List["ExecutableBlock"] = []
        # List of lists of blocks/edges to animate in order
        to_transmit: List[List[Union["ExecutableBlock", Edge]]] = [[start_node]]

<<<<<<< HEAD
        blocks_to_visit: List["ExecutableBlock"] = [start_node]
        while blocks_to_visit:
            # Remove duplicates
            blocks_to_visit = list(set(blocks_to_visit))
=======
        to_visit: List["ExecutableBlock"] = [start_node]

        # Set to make sure to never execute the same block twice
        visited: Set["ExecutableBlock"] = set([])

        while to_visit:
            # Remove duplicates
            to_visit_set = set(to_visit)
            to_visit_set.difference_update(visited)
            to_visit = list(to_visit_set)

            # Update the visited block set
            visited.update(to_visit_set)
>>>>>>> 9634b5d8

            # Gather connected edges
            edges_to_visit: List[Edge] = []
            for block in blocks_to_visit:
                blocks_to_run.append(block)
                if not reverse:
                    next_sockets = block.sockets_in
                else:
                    next_sockets = block.sockets_out
                edges_to_visit += gather_edges_to_visit(next_sockets)
            to_transmit.append(edges_to_visit)

            # Gather connected blocks
            blocks_to_visit = []
            for edge in edges_to_visit:
                if not reverse:
                    next_blocks = edge.source_socket.block
                else:
                    next_blocks = edge.destination_socket.block
                blocks_to_visit.append(next_blocks)
            to_transmit.append(blocks_to_visit)

        # Remove start node
        blocks_to_run.pop(0)

        return blocks_to_run, to_transmit

    def right_traversal(self):
        """
        Custom graph traversal utility
        Returns blocks/edges that will potentially be run by run_right
        from closest to farthest from self

        Returns:
            list: each element is a list of blocks/edges to animate in order
        """

        def gather_next_blocks(
            sockets: List[Socket],
            visited: Set[Union[Block, Edge]] = None,
            to_visit: Set[Block] = None,
        ):
            visited = [] if visited is None else visited
            to_visit = [] if to_visit is None else to_visit

            next_blocks = []
            next_edges = []

            for socket in sockets:
                for edge in socket.edges:
                    if not (
                        edge not in visited
                        and edge.source_socket.is_on
                        and edge.destination_socket.is_on
                    ):
                        continue

                    next_edges.append(edge)
                    visited.add(edge)

                    next_block = edge.destination_socket.block
                    to_visit.add(next_block)
                    visited.add(next_block)

                    if next_block not in visited:
                        next_blocks.append(next_block)

            return next_blocks, next_edges

        # Result
        to_transmit: List[List[Union["ExecutableBlock", Edge]]] = [[self]]

        # To check if a block has been visited
        visited: Set["ExecutableBlock"] = set([])
        # We need to visit the inputs of these blocks
        to_visit_input: Set["ExecutableBlock"] = set([self])
        # We need to visit the outputs of these blocks
        to_visit_output: Set["ExecutableBlock"] = set([self])

        # Next stage to put in to_transmit
        next_edges: List[Edge] = []
        next_blocks: List["ExecutableBlock"] = []

        while to_visit_input or to_visit_output:
            for block in to_visit_input.copy():
                # Check input edges and blocks
                new_blocks, new_edges = gather_next_blocks(
                    block.sockets_in, visited, to_visit_input
                )
                next_blocks += new_blocks
                next_edges += new_edges
                to_visit_input.remove(block)
            for block in to_visit_output.copy():
                # Check output edges and blocks
                new_blocks, new_edges = gather_next_blocks(
                    block.sockets_out, visited, to_visit_output
                )
                next_blocks += new_blocks
                next_edges += new_edges
                to_visit_output.remove(block)

            # Add the next stage to to_transmit
            to_transmit.append(next_edges)
            to_transmit.append(next_blocks)

            # Reset next stage
            next_edges = []
            next_blocks = []

        return to_transmit

    def run_blocks(self):
        """Run a list of blocks."""
        for block in self.blocks_to_run[::-1] + [self]:
            if block.run_state not in {
                ExecutableState.PENDING,
                ExecutableState.RUNNING,
                ExecutableState.DONE,
            }:
                block.run_code()

    def run_left(self):
        """Run all of the block's dependencies and then run the block."""

        # Reset state to make sure that the self is run again
        self.run_state = ExecutableState.IDLE

        # To avoid crashing when spamming the button
        if self.transmitting_queue:
            return

        # Gather dependencies
        blocks_to_run, to_transmit = self.custom_bfs(self)
        self.blocks_to_run = blocks_to_run

        # Set the transmitting queue
        self.transmitting_queue = to_transmit
        # Set delay so that the transmitting animation has fixed total duration
        self.transmitting_delay = int(
            self.transmitting_duration / len(self.transmitting_queue)
        )
        # Start transmitting animation
        self.transmitting_animation_in()

    def run_right(self):
        """Run all of the output blocks and all their dependencies."""

        # To avoid crashing when spamming the button
        if self.transmitting_queue:
            return

        # Create transmitting queue
        self.transmitting_queue = self.right_traversal()

        # Gather outputs
        blocks_to_run, _ = self.custom_bfs(self, reverse=True)
        self.blocks_to_run = [self] + blocks_to_run

        # For each output found
        for block in self.blocks_to_run.copy()[::-1]:
            # Gather dependencies
            if block is not self:
                block.run_state = ExecutableState.IDLE
            new_blocks_to_run, _ = self.custom_bfs(block)
            self.blocks_to_run += new_blocks_to_run

        # Set delay so that the transmitting animation has fixed total duration
        self.transmitting_delay = int(
            self.transmitting_duration / len(self.transmitting_queue)
        )
        # Start transmitting animation
        self.transmitting_animation_in()

    def error_occured(self):
        """Interrupt the kernel if an error occured"""
        self.run_state = ExecutableState.CRASHED
        self._interrupt_execution()

    @property
    @abstractmethod
    def source(self) -> str:
        """Source code."""
        raise NotImplementedError("source(self) should be overriden")

    @source.setter
    @abstractmethod
    def source(self, value: str):
        raise NotImplementedError("source(self) should be overriden")

    def handle_stdout(self, value: str):
        """Handle the stdout signal."""

    def handle_image(self, image: str):
        """Handle the image signal."""

    def serialize(self):
        """Return a serialized version of this block."""
        return super().serialize()

    def deserialize(
        self, data: OrderedDict, hashmap: dict = None, restore_id: bool = True
    ):
        """Restore a codeblock from it's serialized state."""
        super().deserialize(data, hashmap, restore_id)<|MERGE_RESOLUTION|>--- conflicted
+++ resolved
@@ -158,26 +158,21 @@
         # List of lists of blocks/edges to animate in order
         to_transmit: List[List[Union["ExecutableBlock", Edge]]] = [[start_node]]
 
-<<<<<<< HEAD
+        # Set to make sure to never execute the same block twice
+        visited: Set["ExecutableBlock"] = set([])
+
         blocks_to_visit: List["ExecutableBlock"] = [start_node]
         while blocks_to_visit:
             # Remove duplicates
             blocks_to_visit = list(set(blocks_to_visit))
-=======
-        to_visit: List["ExecutableBlock"] = [start_node]
-
-        # Set to make sure to never execute the same block twice
-        visited: Set["ExecutableBlock"] = set([])
-
-        while to_visit:
+
             # Remove duplicates
-            to_visit_set = set(to_visit)
+            to_visit_set = set(blocks_to_visit)
             to_visit_set.difference_update(visited)
-            to_visit = list(to_visit_set)
+            blocks_to_visit = list(to_visit_set)
 
             # Update the visited block set
             visited.update(to_visit_set)
->>>>>>> 9634b5d8
 
             # Gather connected edges
             edges_to_visit: List[Edge] = []
