# OpenCodeBlock an open-source tool for modular visual programing in python

"""
Exports OCBSliderBlock.
"""

from typing import OrderedDict
from PyQt5.QtCore import Qt
from PyQt5.QtWidgets import QHBoxLayout, QLabel, QLineEdit, QSlider, QVBoxLayout
from opencodeblocks.blocks.executableblock import OCBExecutableBlock

class OCBSliderBlock(OCBExecutableBlock):
    """
    Features a slider ranging from 0 to 1 and an area to choose what value to assign the slider to.
    """

    def __init__(self, **kwargs):
        super().__init__(**kwargs)

        self.layout = QVBoxLayout(self.root)

        self.slider = QSlider(Qt.Horizontal)

        self.variable_layout = QHBoxLayout()
        self.variable_text = QLineEdit("slider_value")
        self.variable_value = QLabel(f"{self.slider.value()/100}")

        self.variable_text.setFixedWidth(self.root.width() / 2)

        self.variable_layout.addWidget(self.variable_text)
        self.variable_layout.addWidget(self.variable_value)

        self.layout.setContentsMargins(
            self.edge_size * 2,
            self.title_widget.height() + self.edge_size * 2,
            self.edge_size * 2,
            self.edge_size * 2,
        )
        self.layout.addWidget(self.slider)
        self.layout.addLayout(self.variable_layout)

        self.slider.valueChanged.connect(self.valueChanged)

        self.holder.setWidget(self.root)

    def valueChanged(self):
<<<<<<< HEAD
        """ This is called when the value of the slider changes """
=======
        """This is called when the value of the slider changes"""
        python_code = f"{self.var_name} = {self.value}"
>>>>>>> 7bd0d4aa
        self.variable_value.setText(f"{self.value}")
        # Make sure that the slider is initialized before trying to run it.
        if self.scene() is not None:
            self.run_right()

    @property
    def source(self):
        """ The "source code" of the slider i.e an assignement to the value of the slider """
        python_code = f"{self.var_name} = {self.value}"
        return python_code
    @source.setter
    def source(self, value: str):
        raise RuntimeError("The source of a sliderblock is read-only.")

    @property
    def value(self):
        """The value of the slider"""
        return str(self.slider.value() / 100)

    @value.setter
    def value(self, value: str):
        self.slider.setValue(int(float(value) * 100))

    @property
    def var_name(self):
        """The name of the python variable associated with the slider"""
        return self.variable_text.text()

    @var_name.setter
    def var_name(self, value: str):
        self.variable_text.setText(value)

    def serialize(self):
        """Return a serialized version of this widget"""
        base_dict = super().serialize()
        base_dict["value"] = self.value
        base_dict["var_name"] = self.var_name

        return base_dict

    def deserialize(
        self, data: OrderedDict, hashmap: dict = None, restore_id: bool = True
    ):
        """Restore a slider block from it's serialized state"""
        for dataname in ["value", "var_name"]:
            if dataname in data:
                setattr(self, dataname, data[dataname])

        super().deserialize(data, hashmap, restore_id)<|MERGE_RESOLUTION|>--- conflicted
+++ resolved
@@ -44,12 +44,7 @@
         self.holder.setWidget(self.root)
 
     def valueChanged(self):
-<<<<<<< HEAD
         """ This is called when the value of the slider changes """
-=======
-        """This is called when the value of the slider changes"""
-        python_code = f"{self.var_name} = {self.value}"
->>>>>>> 7bd0d4aa
         self.variable_value.setText(f"{self.value}")
         # Make sure that the slider is initialized before trying to run it.
         if self.scene() is not None:
