--- conflicted
+++ resolved
@@ -304,17 +304,10 @@
         # Init transmitting queue
         self.transmitting_queue = to_transmit_right
 
-<<<<<<< HEAD
         # Gather dependencies
         to_transmit_left = []
 
         # For each output found
-=======
-        # Same as run_left but instead of running the blocks, we'll use run_left
-        graph = self.scene().create_graph()
-        edges = bfs_edges(graph, self)
-        blocks_to_run: List["OCBCodeBlock"] = [self] + [v for _, v in edges]
->>>>>>> 3f28dec1
         for block in blocks_to_run[::-1]:
             # Gather dependencies
             new_blocks_to_run, new_to_transmit = self.custom_bfs(block)
