--- conflicted
+++ resolved
@@ -3,7 +3,6 @@
 
 """ Module for the base OCB Code Block. """
 
-<<<<<<< HEAD
 from typing import OrderedDict, Optional
 from PyQt5.QtWidgets import (
     QApplication,
@@ -17,12 +16,6 @@
 
 from ansi2html import Ansi2HTMLConverter
 
-=======
-from typing import OrderedDict
-from PyQt5.QtWidgets import QPushButton, QTextEdit
-
-from ansi2html import Ansi2HTMLConverter
->>>>>>> 9ab9d328
 from opencodeblocks.blocks.block import OCBBlock
 
 from opencodeblocks.blocks.executableblock import OCBExecutableBlock
@@ -70,7 +63,6 @@
 
         self.output_closed = True
         self._splitter_size = [1, 1]
-<<<<<<< HEAD
         self._cached_stdout = ""
         self.has_been_run = False
 
@@ -99,8 +91,6 @@
         )
         for socket in exe_sockets:
             self.add_socket(socket)
-=======
->>>>>>> 9ab9d328
 
         # Add output pannel
         self.output_panel = self.init_output_panel()
@@ -167,13 +157,6 @@
         self.run_all_button.setText("...")
 
         super().run_code()  # actually run the code
-
-<<<<<<< HEAD
-    def reset_after_run(self):
-        """Reset buttons and color after a run"""
-        self.run_color = 0
-        self.run_button.setText(">")
-        self.run_all_button.setText(">>")
 
     def has_input(self) -> bool:
         """Checks whether a block has connected input blocks"""
@@ -360,14 +343,12 @@
         """Reset has_been_run, is called when the output is an error"""
         self.has_been_run = False
 
-=======
     def execution_finished(self):
         """Reset the text of the run buttons"""
         super().execution_finished()
         self.run_button.setText(">")
         self.run_all_button.setText(">>")
 
->>>>>>> 9ab9d328
     def update_title(self):
         """Change the geometry of the title widget"""
         self.title_widget.setGeometry(
