# pylint:disable=unused-argument

from math import floor
import json
from typing import OrderedDict

from PyQt5.QtCore import Qt, pyqtSignal
from PyQt5.QtGui import QColor, QMouseEvent, QPaintEvent, QPainter
from PyQt5.QtWidgets import QPushButton, QWidget
from opencodeblocks.blocks.executableblock import OCBExecutableBlock


eps = 1


class DrawableWidget(QWidget):
    """A drawable widget is a canvas like widget on which you can doodle"""
<<<<<<< HEAD

    on_value_changed = pyqtSignal()
=======
>>>>>>> 3f28dec1

    def __init__(self, parent: QWidget):
        """Create a new Drawable widget"""
        super().__init__(parent)
        self.setAttribute(Qt.WA_PaintOnScreen)
        self.pixel_width = 24
        self.pixel_height = 24
        self.color_buffer = []
        self.mouse_down = False
        for _ in range(self.pixel_width):
            self.color_buffer.append([])
            for _ in range(self.pixel_height):
                # 0 = white, 1 = black
                self.color_buffer[-1].append(0)

    def clearDrawing(self):
        """Clear the drawing"""
        for i in range(self.pixel_width):
            for j in range(self.pixel_height):
                self.color_buffer[i][j] = 0

    def paintEvent(self, evt: QPaintEvent):
        """Draw the content of the widget"""
        painter = QPainter(self)

        for i in range(self.pixel_width):
            self.color_buffer.append([])
            for j in range(self.pixel_height):
                w = self.width() / self.pixel_width
                h = self.height() / self.pixel_height
                painter.fillRect(
                    w * i,
                    h * j,
                    w + eps,
                    h + eps,
<<<<<<< HEAD
                    # hex color encoded as AARRGGBB
                    QColor.fromRgb(
                        0xFF000000 if self.color_buffer[i][j] else 0xFFFFFFFF
                    ),
=======
                    QColor.fromRgb(self.color_buffer[i][j]),
>>>>>>> 3f28dec1
                )

    def mouseMoveEvent(self, evt: QMouseEvent):
        """Change the drawing when dragging the mouse around"""
        if self.mouse_down:
            x = floor(evt.x() / self.width() * self.pixel_width)
            y = floor(evt.y() / self.height() * self.pixel_height)
            if 0 <= x < self.pixel_width and 0 <= y < self.pixel_height:
                self.color_buffer[x][y] = 1
                self.repaint()
                self.on_value_changed.emit()

    def mousePressEvent(self, evt: QMouseEvent):
        """Signal that the drawing starts"""
        self.mouse_down = True

    def mouseReleaseEvent(self, evt: QMouseEvent):
        """Signal that the drawing stops"""
        self.mouse_down = False


<<<<<<< HEAD
class OCBDrawingBlock(OCBExecutableBlock):
=======
class OCBDrawingBlock(OCBBlock):
>>>>>>> 3f28dec1
    """An OCBBlock on which you can draw, to test your CNNs for example"""

    def __init__(self, **kwargs):
        """Create a new OCBBlock"""
        super().__init__(**kwargs)

        self.draw_area = DrawableWidget(self.root)
        self.draw_area.on_value_changed.connect(self.valueChanged)
        self.var_name = "drawing"

        self.splitter.addWidget(self.draw_area)  # QGraphicsView
        self.run_button = QPushButton("Clear", self.root)
        self.run_button.move(
            int(self.edge_size * 2),
            int(self.title_widget.height() + self.edge_size * 2),
        )
        self.run_button.setFixedSize(int(8 * self.edge_size), int(3 * self.edge_size))
        self.run_button.clicked.connect(self.draw_area.clearDrawing)
        self.holder.setWidget(self.root)

    @property
    def drawing(self):
        """A json-encoded representation of the drawing"""
        return json.dumps(self.draw_area.color_buffer)

    @drawing.setter
    def drawing(self, value: str):
        self.draw_area.color_buffer = json.loads(value)

    def serialize(self):
        """Return a serialized version of this widget"""
        base_dict = super().serialize()
        base_dict["drawing"] = self.drawing

        return base_dict

<<<<<<< HEAD
    def valueChanged(self):
        """Called when the content of the drawing block changes."""
        # Make sure that the slider is initialized before trying to run it.
        if self.scene() is not None:
            self.run_right()

    @property
    def source(self):
        """The "source code" of the drawingblock i.e an assignement to the drawing buffer"""
        python_code = f"{self.var_name} = {repr(self.draw_area.color_buffer)}"
        return python_code

    @source.setter
    def source(self, value: str):
        raise RuntimeError("The source of a drawingblock is read-only.")

=======
>>>>>>> 3f28dec1
    def deserialize(
        self, data: OrderedDict, hashmap: dict = None, restore_id: bool = True
    ):
        """Restore a markdown block from it's serialized state"""
        for dataname in ["drawing"]:
            if dataname in data:
                setattr(self, dataname, data[dataname])

        super().deserialize(data, hashmap, restore_id)<|MERGE_RESOLUTION|>--- conflicted
+++ resolved
@@ -15,11 +15,8 @@
 
 class DrawableWidget(QWidget):
     """A drawable widget is a canvas like widget on which you can doodle"""
-<<<<<<< HEAD
 
     on_value_changed = pyqtSignal()
-=======
->>>>>>> 3f28dec1
 
     def __init__(self, parent: QWidget):
         """Create a new Drawable widget"""
@@ -55,14 +52,10 @@
                     h * j,
                     w + eps,
                     h + eps,
-<<<<<<< HEAD
                     # hex color encoded as AARRGGBB
                     QColor.fromRgb(
                         0xFF000000 if self.color_buffer[i][j] else 0xFFFFFFFF
                     ),
-=======
-                    QColor.fromRgb(self.color_buffer[i][j]),
->>>>>>> 3f28dec1
                 )
 
     def mouseMoveEvent(self, evt: QMouseEvent):
@@ -84,11 +77,8 @@
         self.mouse_down = False
 
 
-<<<<<<< HEAD
 class OCBDrawingBlock(OCBExecutableBlock):
-=======
-class OCBDrawingBlock(OCBBlock):
->>>>>>> 3f28dec1
+
     """An OCBBlock on which you can draw, to test your CNNs for example"""
 
     def __init__(self, **kwargs):
@@ -125,7 +115,6 @@
 
         return base_dict
 
-<<<<<<< HEAD
     def valueChanged(self):
         """Called when the content of the drawing block changes."""
         # Make sure that the slider is initialized before trying to run it.
@@ -142,8 +131,6 @@
     def source(self, value: str):
         raise RuntimeError("The source of a drawingblock is read-only.")
 
-=======
->>>>>>> 3f28dec1
     def deserialize(
         self, data: OrderedDict, hashmap: dict = None, restore_id: bool = True
     ):
