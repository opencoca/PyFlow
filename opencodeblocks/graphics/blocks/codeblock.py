--- conflicted
+++ resolved
@@ -155,14 +155,9 @@
 
     def run_code(self):
         """Run the code in the block"""
-<<<<<<< HEAD
         # Erase previous output
         self.previous_stdout = ""
-        code = self.source_editor.text()
-        self.source = code
-=======
         self.source = self.source_editor.text()
->>>>>>> 5516a5cc
         # Create a worker to handle execution
         worker = Worker(self.source_editor.kernel, self.source)
         worker.signals.stdout.connect(self.handle_stdout)
