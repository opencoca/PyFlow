--- conflicted
+++ resolved
@@ -37,12 +37,7 @@
         )
         loadStylesheets(
             (
-<<<<<<< HEAD
                 os.path.join(os.path.dirname(__file__), "..", "qss", "ocb_dark.qss"),
-=======
-                os.path.join(os.path.dirname(__file__),
-                             "..", "qss", "ocb_dark.qss"),
->>>>>>> 1930fd07
                 self.stylesheet_filename,
             )
         )
@@ -131,14 +126,11 @@
             shortcut="Ctrl+Shift+S",
             triggered=self.onFileSaveAs,
         )
-<<<<<<< HEAD
         self._actSaveAsJupyter = QAction(
             "Save &As ... .ipynb",
             statusTip="Save the ipygraph as a Jupter Notebook at ...",
             triggered=self.oneFileSaveAsJupyter,
         )
-=======
->>>>>>> 1930fd07
         self._actQuit = QAction(
             "&Quit",
             statusTip="Save and Quit the application",
@@ -185,19 +177,11 @@
         )
 
         # View
-<<<<<<< HEAD
-        self._actGlobal = QAction(
-            "Global View",
-            statusTip="View the hole graph",
-            shortcut=" ",
-            triggered=self.onViewGlobal,
-=======
         self._actViewItems = QAction(
             "See All Blocks",
             statusTip="See all selected blocks. If none are selected, view all blocks",
             shortcut=" ",
             triggered=self.onMoveToItems,
->>>>>>> 1930fd07
         )
 
         # Window
@@ -328,12 +312,7 @@
 
     def onFileOpen(self):
         """Open a file."""
-<<<<<<< HEAD
         filename, _ = QFileDialog.getOpenFileName(self, "Open ipygraph from file")
-=======
-        filename, _ = QFileDialog.getOpenFileName(
-            self, "Open ipygraph from file")
->>>>>>> 1930fd07
         if filename == "":
             return
         if os.path.isfile(filename):
@@ -353,14 +332,7 @@
         if current_window is not None:
             if current_window.savepath is None:
                 return self.onFileSaveAs()
-<<<<<<< HEAD
-            current_window.save()
-            self.statusbar.showMessage(
-                f"Successfully saved ipygraph at {current_window.savepath}", 2000
-            )
-=======
             self.saveWindow(current_window)
->>>>>>> 1930fd07
         return True
 
     def onFileSaveAs(self) -> bool:
@@ -372,14 +344,11 @@
         """
         current_window = self.activeMdiChild()
         if current_window is not None:
-<<<<<<< HEAD
-            filename, _ = QFileDialog.getSaveFileName(self, "Save ipygraph to file")
-=======
             dialog = QFileDialog()
             dialog.setDefaultSuffix(".ipyg")
             filename, _ = dialog.getSaveFileName(
-                self, "Save ipygraph to file", filter="IPython Graph (*.ipyg)")
->>>>>>> 1930fd07
+                self, "Save ipygraph to file", filter="IPython Graph (*.ipyg)"
+            )
             if filename == "":
                 return False
             current_window.savepath = filename
@@ -389,7 +358,6 @@
             return True
         return False
 
-<<<<<<< HEAD
     def oneFileSaveAsJupyter(self) -> bool:
         """Save file in a given directory as ipynb, caching savepath for quick save.
 
@@ -412,14 +380,13 @@
             )
             return True
         return False
-=======
+
     def saveWindow(self, window: OCBWidget):
         """Save the given window"""
         window.save()
         self.statusbar.showMessage(
             f"Successfully saved ipygraph at {window.savepath}", 2000
         )
->>>>>>> 1930fd07
 
     @staticmethod
     def is_not_editing(current_window: OCBWidget):
@@ -529,16 +496,11 @@
         if window:
             self.mdiArea.setActiveSubWindow(window)
 
-<<<<<<< HEAD
-    def onViewGlobal(self):
-        """Center the view to see the hole graph"""
-=======
     def onMoveToItems(self):
         """
         Ajust zoom and position to make the whole graph in the current window visible.
         If items are selected, then make all the selected items visible instead
         """
->>>>>>> 1930fd07
         current_window = self.activeMdiChild()
         if current_window is not None and isinstance(current_window, OCBWidget):
             current_window.moveToItems()
