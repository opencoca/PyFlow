--- conflicted
+++ resolved
@@ -23,16 +23,6 @@
 
     """Base class for directed edges in OpenCodeBlocks."""
 
-<<<<<<< HEAD
-    def __init__(
-        self,
-        edge_width: float = 4.0,
-        path_type="bezier",
-        edge_color="#001000",
-        edge_selected_color="#00ff00",
-        edge_running_color="#FF0000",
-        edge_transmitting_color="#00ff00",
-=======
     DEFAULT_DATA = {"path_type": "bezier"}
     MANDATORY_FIELDS = {"source", "destination"}
 
@@ -42,7 +32,8 @@
         path_type=DEFAULT_DATA["path_type"],
         edge_color="#001000",
         edge_selected_color="#00ff00",
->>>>>>> 3f28dec1
+        edge_running_color="#FF0000",
+        edge_transmitting_color="#00ff00",
         source: QPointF = QPointF(0, 0),
         destination: QPointF = QPointF(0, 0),
         source_socket: OCBSocket = None,
@@ -209,10 +200,6 @@
             self.destination = value.scenePos()
 
     def serialize(self) -> OrderedDict:
-<<<<<<< HEAD
-        """Serialize the edge."""
-=======
->>>>>>> 3f28dec1
         return OrderedDict(
             [
                 ("id", self.id),
@@ -257,17 +244,11 @@
         )
 
     def deserialize(self, data: OrderedDict, hashmap: dict = None, restore_id=True):
-<<<<<<< HEAD
-        """Deserialize the edge."""
-        if restore_id:
-            self.id = data["id"]
-=======
         if restore_id and "id" in data:
             self.id = data["id"]
 
         self.complete_with_default(data)
 
->>>>>>> 3f28dec1
         self.path_type = data["path_type"]
         try:
             self.source_socket = hashmap[data["source"]["socket"]]
