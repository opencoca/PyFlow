--- conflicted
+++ resolved
@@ -163,14 +163,10 @@
 
         """
         if filepath.endswith(".ipyg"):
-<<<<<<< HEAD
-            data = self.load_from_ipyg(filepath)
-=======
             data = self.load_from_json(filepath)
         elif filepath.endswith(".ipynb"):
             ipynb_data = self.load_from_json(filepath)
             data = ipynb_to_ipyg(ipynb_data)
->>>>>>> 3f28dec1
         else:
             extention_format = filepath.split(".")[-1]
             raise NotImplementedError(f"Unsupported format {extention_format}")
@@ -178,14 +174,8 @@
         self.history.checkpoint("Loaded scene")
         self.has_been_modified = False
 
-<<<<<<< HEAD
-    def load_from_ipyg(self, filepath: str):
-        """Load an interactive python graph (.ipyg) into the scene.
-
-=======
     def load_from_json(self, filepath: str) -> OrderedDict:
         """Load the json data into an ordered dict
->>>>>>> 3f28dec1
         Args:
             filepath: Path to the file to load.
         """
@@ -217,20 +207,6 @@
             ]
         )
 
-<<<<<<< HEAD
-=======
-    def create_graph(self) -> nx.DiGraph:
-        """Create a networkx graph from the scene."""
-        edges = []
-        for item in self.items():
-            if isinstance(item, OCBEdge):
-                edges.append(item)
-        graph = nx.DiGraph()
-        for edge in edges:
-            graph.add_edge(edge.source_socket.block, edge.destination_socket.block)
-        return graph
-
->>>>>>> 3f28dec1
     def create_block_from_file(self, filepath: str, x: float = 0, y: float = 0):
         """Create a new block from a .ocbb file"""
         with open(filepath, "r", encoding="utf-8") as file:
@@ -268,16 +244,9 @@
     def deserialize(
         self, data: OrderedDict, hashmap: dict = None, restore_id: bool = True
     ):
-<<<<<<< HEAD
-        """Deserialize a dict into the scene."""
-        self.clear()
-        hashmap = hashmap if hashmap is not None else {}
-        if restore_id:
-=======
         self.clear()
         hashmap = hashmap if hashmap is not None else {}
         if restore_id and "id" in data:
->>>>>>> 3f28dec1
             self.id = data["id"]
 
         # Create blocks
