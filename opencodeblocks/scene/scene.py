# OpenCodeBlock an open-source tool for modular visual programing in python
# Copyright (C) 2021 Mathïs FEDERICO <https://www.gnu.org/licenses/>

""" Module for the OCB Scene """

import math
import json
from types import FunctionType, ModuleType
from typing import List, OrderedDict, Union

from PyQt5.QtCore import QLine, QRectF
from PyQt5.QtGui import QColor, QPainter, QPen
from PyQt5.QtWidgets import QGraphicsScene

from opencodeblocks import blocks

from opencodeblocks.core.serializable import Serializable
from opencodeblocks.blocks.block import OCBBlock
from opencodeblocks.graphics.edge import OCBEdge
from opencodeblocks.scene.clipboard import SceneClipboard
from opencodeblocks.scene.history import SceneHistory
from opencodeblocks.scene.from_ipynb_conversion import ipynb_to_ipyg
from opencodeblocks.scene.to_ipynb_conversion import ipyg_to_ipynb

import networkx as nx


class OCBScene(QGraphicsScene, Serializable):

    """Scene for the OCB Window."""

    def __init__(
        self,
        parent=None,
        background_color: str = "#393939",
        grid_color: str = "#292929",
        grid_light_color: str = "#2f2f2f",
        width: int = 64000,
        height: int = 64000,
        grid_size: int = 20,
        grid_squares: int = 5,
    ):
        Serializable.__init__(self)
        QGraphicsScene.__init__(self, parent=parent)

        self._background_color = QColor(background_color)
        self._grid_color = QColor(grid_color)
        self._grid_light_color = QColor(grid_light_color)
        self.grid_size = grid_size
        self.grid_squares = grid_squares

        self.width, self.height = width, height
        self.setSceneRect(-self.width // 2, -self.height // 2, self.width, self.height)
        self.setBackgroundBrush(self._background_color)

        self._has_been_modified = False
        self._has_been_modified_listeners = []

        self.history = SceneHistory(self)
        self.clipboard = SceneClipboard(self)

    @property
    def has_been_modified(self):
        """True if the scene has been modified, False otherwise."""
        return self._has_been_modified

    @has_been_modified.setter
    def has_been_modified(self, value: bool):
        self._has_been_modified = value
        for callback in self._has_been_modified_listeners:
            callback()

    def addHasBeenModifiedListener(self, callback: FunctionType):
        """Add a callback that will trigger when the scene has been modified."""
        self._has_been_modified_listeners.append(callback)

    def sortedSelectedItems(self) -> List[Union[OCBBlock, OCBEdge]]:
        """Returns the selected blocks and selected edges in two separate lists."""
        selected_blocks, selected_edges = [], []
        for item in self.selectedItems():
            if isinstance(item, OCBBlock):
                selected_blocks.append(item)
            if isinstance(item, OCBEdge):
                selected_edges.append(item)
        return selected_blocks, selected_edges

    def drawBackground(self, painter: QPainter, rect: QRectF):
        """Draw the Scene background"""
        super().drawBackground(painter, rect)
        self.drawGrid(painter, rect)

    def drawGrid(self, painter: QPainter, rect: QRectF):
        """Draw the background grid"""
        left = int(math.floor(rect.left()))
        top = int(math.floor(rect.top()))
        right = int(math.ceil(rect.right()))
        bottom = int(math.ceil(rect.bottom()))

        first_left = left - (left % self.grid_size)
        first_top = top - (top % self.grid_size)

        # Compute all lines to be drawn
        lines_light, lines_dark = [], []
        for x in range(first_left, right, self.grid_size):
            if x % (self.grid_size * self.grid_squares) != 0:
                lines_light.append(QLine(x, top, x, bottom))
            else:
                lines_dark.append(QLine(x, top, x, bottom))

        for y in range(first_top, bottom, self.grid_size):
            if y % (self.grid_size * self.grid_squares) != 0:
                lines_light.append(QLine(left, y, right, y))
            else:
                lines_dark.append(QLine(left, y, right, y))

        # Draw the lines using the painter
        pen = QPen(self._grid_color)
        pen.setWidth(2)
        painter.setPen(pen)
        painter.drawLines(*lines_dark)

        pen = QPen(self._grid_light_color)
        pen.setWidth(1)
        painter.setPen(pen)
        painter.drawLines(*lines_light)

    def save(self, filepath: str):
        """Save the scene into filepath."""
        self.save_to_ipyg(filepath)
        self.has_been_modified = False

    def save_to_ipyg(self, filepath: str):
        """Save the scene into filepath as interactive python graph (.ipyg)."""
        if "." not in filepath:
            filepath += ".ipyg"

        extention_format = filepath.split(".")[-1]
        if extention_format != "ipyg":
            raise NotImplementedError(f"Unsupported format {extention_format}")

        with open(filepath, "w", encoding="utf-8") as file:
            file.write(json.dumps(self.serialize(), indent=4))

    def save_to_ipynb(self, filepath: str):
        """Save the scene into filepath as ipynb"""
        if "." not in filepath:
            filepath += ".ipynb"

        extention_format: str = filepath.split(".")[-1]
        if extention_format != "ipynb":
            raise NotImplementedError(
                f"The file should be a *.ipynb (not a .{extention_format})"
            )

        with open(filepath, "w", encoding="utf-8") as file:
            json_ipyg_data: OrderedDict = self.serialize()
            json_ipynb_data: OrderedDict = ipyg_to_ipynb(json_ipyg_data)
            file.write(json.dumps(json_ipynb_data, indent=4))

    def load(self, filepath: str):
        """Load a saved scene.

        Args:
            filepath: Path to the file to load.

        """
        if filepath.endswith(".ipyg"):
            data = self.load_from_json(filepath)
        elif filepath.endswith(".ipynb"):
            ipynb_data = self.load_from_json(filepath)
            data = ipynb_to_ipyg(ipynb_data)
        else:
            extention_format = filepath.split(".")[-1]
            raise NotImplementedError(f"Unsupported format {extention_format}")
        self.deserialize(data)
        self.history.checkpoint("Loaded scene")
        self.has_been_modified = False

    def load_from_json(self, filepath: str) -> OrderedDict:
        """Load the json data into an ordered dict

        Args:
            filepath: Path to the file to load.

        """
        with open(filepath, "r", encoding="utf-8") as file:
            data = json.loads(file.read())
        return data

    def clear(self):
        """Clear the scene from all items."""
        self.has_been_modified = False
        return super().clear()

    def serialize(self) -> OrderedDict:
        blocks = []
        edges = []
        for item in self.items():
            if isinstance(item, OCBBlock):
                blocks.append(item)
            elif isinstance(item, OCBEdge):
                edges.append(item)
        blocks.sort(key=lambda x: x.id)
        edges.sort(key=lambda x: x.id)
<<<<<<< HEAD
        return OrderedDict(
            [
                ("id", self.id),
                ("blocks", [block.serialize() for block in blocks]),
                ("edges", [edge.serialize() for edge in edges]),
            ]
        )

    def create_block_from_file(self, filepath: str, x: float = 0, y: float = 0):
        """Create a new block from a .ocbb file"""
        with open(filepath, "r", encoding="utf-8") as file:
=======
        return OrderedDict([
            ('id', self.id),
            ('blocks', [block.serialize() for block in blocks]),
            ('edges', [edge.serialize() for edge in edges]),
        ])

    def create_graph(self) -> nx.DiGraph:
        """ Create a networkx graph from the scene. """
        edges = []
        for item in self.items():
            if isinstance(item, OCBEdge):
                edges.append(item)
        graph = nx.DiGraph()
        for edge in edges:
            graph.add_edge(edge.source_socket.block,
                           edge.destination_socket.block)
        return graph

    def create_block_from_file(
            self, filepath: str, x: float = 0, y: float = 0):
        """ Create a new block from a .ocbb file """
        with open(filepath, 'r', encoding='utf-8') as file:
>>>>>>> 21fc775a
            data = json.loads(file.read())
            data["position"] = [x, y]
            data["sockets"] = {}
            self.create_block(data, None, False)

    def create_block(
        self, data: OrderedDict, hashmap: dict = None, restore_id: bool = True
    ) -> OCBBlock:
        """Create a new block from an OrderedDict"""

        block = None

        block_constructor = None
        block_files = blocks.__dict__

        for block_name in block_files:
            block_module = getattr(blocks, block_name)
            if isinstance(block_module, ModuleType):
<<<<<<< HEAD
                if hasattr(block_module, data["block_type"]):
                    block_constructor = getattr(blocks, data["block_type"])
=======
                if hasattr(block_module, data['block_type']):
                    block_constructor = getattr(blocks, data['block_type'])
>>>>>>> 21fc775a

        if block_constructor is None:
            raise NotImplementedError(
                f"{data['block_type']} is not a known block type")

        block = block_constructor()
        block.deserialize(data, hashmap, restore_id)
        self.addItem(block)
        if hashmap is not None:
            hashmap.update({data["id"]: block})
        return block

    def deserialize(
        self, data: OrderedDict, hashmap: dict = None, restore_id: bool = True
    ):
        self.clear()
        hashmap = hashmap if hashmap is not None else {}
        if restore_id and 'id' in data:
            self.id = data['id']

        # Create blocks
        for block_data in data["blocks"]:
            self.create_block(block_data, hashmap, restore_id)

        # Create edges
        for edge_data in data["edges"]:
            edge = OCBEdge()
            edge.deserialize(edge_data, hashmap, restore_id)
            self.addItem(edge)
            hashmap.update({edge_data["id"]: edge})<|MERGE_RESOLUTION|>--- conflicted
+++ resolved
@@ -202,19 +202,6 @@
                 edges.append(item)
         blocks.sort(key=lambda x: x.id)
         edges.sort(key=lambda x: x.id)
-<<<<<<< HEAD
-        return OrderedDict(
-            [
-                ("id", self.id),
-                ("blocks", [block.serialize() for block in blocks]),
-                ("edges", [edge.serialize() for edge in edges]),
-            ]
-        )
-
-    def create_block_from_file(self, filepath: str, x: float = 0, y: float = 0):
-        """Create a new block from a .ocbb file"""
-        with open(filepath, "r", encoding="utf-8") as file:
-=======
         return OrderedDict([
             ('id', self.id),
             ('blocks', [block.serialize() for block in blocks]),
@@ -237,7 +224,6 @@
             self, filepath: str, x: float = 0, y: float = 0):
         """ Create a new block from a .ocbb file """
         with open(filepath, 'r', encoding='utf-8') as file:
->>>>>>> 21fc775a
             data = json.loads(file.read())
             data["position"] = [x, y]
             data["sockets"] = {}
@@ -256,13 +242,8 @@
         for block_name in block_files:
             block_module = getattr(blocks, block_name)
             if isinstance(block_module, ModuleType):
-<<<<<<< HEAD
-                if hasattr(block_module, data["block_type"]):
-                    block_constructor = getattr(blocks, data["block_type"])
-=======
                 if hasattr(block_module, data['block_type']):
                     block_constructor = getattr(blocks, data['block_type'])
->>>>>>> 21fc775a
 
         if block_constructor is None:
             raise NotImplementedError(
