# OpenCodeBlock an open-source tool for modular visual programing in python
# Copyright (C) 2021 Mathïs FEDERICO <https://www.gnu.org/licenses/>

""" Module for the OCB Scene """

import math
import json
from types import FunctionType, ModuleType
from typing import List, OrderedDict, Union

from PyQt5.QtCore import QLine, QRectF
from PyQt5.QtGui import QColor, QPainter, QPen
from PyQt5.QtWidgets import QGraphicsScene

from opencodeblocks import blocks

from opencodeblocks.core.serializable import Serializable
from opencodeblocks.blocks.block import OCBBlock
from opencodeblocks.graphics.edge import OCBEdge
from opencodeblocks.scene.clipboard import SceneClipboard
from opencodeblocks.scene.history import SceneHistory
from opencodeblocks.scene.from_ipynb_conversion import ipynb_to_ipyg
from opencodeblocks.scene.to_ipynb_conversion import ipyg_to_ipynb

import networkx as nx


class OCBScene(QGraphicsScene, Serializable):

    """Scene for the OCB Window."""

    def __init__(
        self,
        parent=None,
        background_color: str = "#393939",
        grid_color: str = "#292929",
        grid_light_color: str = "#2f2f2f",
        width: int = 64000,
        height: int = 64000,
        grid_size: int = 20,
        grid_squares: int = 5,
    ):
        Serializable.__init__(self)
        QGraphicsScene.__init__(self, parent=parent)

        self._background_color = QColor(background_color)
        self._grid_color = QColor(grid_color)
        self._grid_light_color = QColor(grid_light_color)
        self.grid_size = grid_size
        self.grid_squares = grid_squares

        self.width, self.height = width, height
        self.setSceneRect(-self.width // 2, -self.height // 2, self.width, self.height)
        self.setBackgroundBrush(self._background_color)

        self._has_been_modified = False
        self._has_been_modified_listeners = []

        self.history = SceneHistory(self)
        self.clipboard = SceneClipboard(self)

    @property
    def has_been_modified(self):
        """True if the scene has been modified, False otherwise."""
        return self._has_been_modified

    @has_been_modified.setter
    def has_been_modified(self, value: bool):
        self._has_been_modified = value
        for callback in self._has_been_modified_listeners:
            callback()

    def addHasBeenModifiedListener(self, callback: FunctionType):
        """Add a callback that will trigger when the scene has been modified."""
        self._has_been_modified_listeners.append(callback)

    def sortedSelectedItems(self) -> List[Union[OCBBlock, OCBEdge]]:
        """Returns the selected blocks and selected edges in two separate lists."""
        selected_blocks, selected_edges = [], []
        for item in self.selectedItems():
            if isinstance(item, OCBBlock):
                selected_blocks.append(item)
            if isinstance(item, OCBEdge):
                selected_edges.append(item)
        return selected_blocks, selected_edges

    def drawBackground(self, painter: QPainter, rect: QRectF):
        """Draw the Scene background"""
        super().drawBackground(painter, rect)
        self.drawGrid(painter, rect)

    def drawGrid(self, painter: QPainter, rect: QRectF):
        """Draw the background grid"""
        left = int(math.floor(rect.left()))
        top = int(math.floor(rect.top()))
        right = int(math.ceil(rect.right()))
        bottom = int(math.ceil(rect.bottom()))

        first_left = left - (left % self.grid_size)
        first_top = top - (top % self.grid_size)

        # Compute all lines to be drawn
        lines_light, lines_dark = [], []
        for x in range(first_left, right, self.grid_size):
            if x % (self.grid_size * self.grid_squares) != 0:
                lines_light.append(QLine(x, top, x, bottom))
            else:
                lines_dark.append(QLine(x, top, x, bottom))

        for y in range(first_top, bottom, self.grid_size):
            if y % (self.grid_size * self.grid_squares) != 0:
                lines_light.append(QLine(left, y, right, y))
            else:
                lines_dark.append(QLine(left, y, right, y))

        # Draw the lines using the painter
        pen = QPen(self._grid_color)
        pen.setWidth(2)
        painter.setPen(pen)
        painter.drawLines(*lines_dark)

        pen = QPen(self._grid_light_color)
        pen.setWidth(1)
        painter.setPen(pen)
        painter.drawLines(*lines_light)

    def save(self, filepath: str):
        """Save the scene into filepath."""
        self.save_to_ipyg(filepath)
        self.has_been_modified = False

    def save_to_ipyg(self, filepath: str):
        """Save the scene into filepath as interactive python graph (.ipyg)."""
        if "." not in filepath:
            filepath += ".ipyg"

        extention_format = filepath.split(".")[-1]
        if extention_format != "ipyg":
            raise NotImplementedError(f"Unsupported format {extention_format}")

        with open(filepath, "w", encoding="utf-8") as file:
            file.write(json.dumps(self.serialize(), indent=4))

    def save_to_ipynb(self, filepath: str):
        """Save the scene into filepath as ipynb"""
        if "." not in filepath:
            filepath += ".ipynb"

        extention_format: str = filepath.split(".")[-1]
        if extention_format != "ipynb":
            raise NotImplementedError(
                f"The file should be a *.ipynb (not a .{extention_format})"
            )

        with open(filepath, "w", encoding="utf-8") as file:
            json_ipyg_data: OrderedDict = self.serialize()
            json_ipynb_data: OrderedDict = ipyg_to_ipynb(json_ipyg_data)
            file.write(json.dumps(json_ipynb_data, indent=4))

    def load(self, filepath: str):
        """Load a saved scene.

        Args:
            filepath: Path to the file to load.

        """
        if filepath.endswith(".ipyg"):
<<<<<<< HEAD
            data = self.load_from_json(filepath)
        elif filepath.endswith(".ipynb"):
            ipynb_data = self.load_from_json(filepath)
            data = ipynb_to_ipyg(ipynb_data)
=======
            data = self.load_from_ipyg(filepath)
>>>>>>> 4795730a
        else:
            extention_format = filepath.split(".")[-1]
            raise NotImplementedError(f"Unsupported format {extention_format}")
        self.deserialize(data)
        self.history.checkpoint("Loaded scene")
        self.has_been_modified = False

<<<<<<< HEAD
    def load_from_json(self, filepath: str) -> OrderedDict:
        """Load the json data into an ordered dict
=======
    def load_from_ipyg(self, filepath: str):
        """Load an interactive python graph (.ipyg) into the scene.
>>>>>>> 4795730a

        Args:
            filepath: Path to the file to load.

        """
        with open(filepath, "r", encoding="utf-8") as file:
            data = json.loads(file.read())
        return data

    def clear(self):
        """Clear the scene from all items."""
        self.has_been_modified = False
        return super().clear()

    def serialize(self) -> OrderedDict:
        blocks = []
        edges = []
        for item in self.items():
            if isinstance(item, OCBBlock):
                blocks.append(item)
            elif isinstance(item, OCBEdge):
                edges.append(item)
        blocks.sort(key=lambda x: x.id)
        edges.sort(key=lambda x: x.id)
        return OrderedDict(
            [
                ("id", self.id),
                ("blocks", [block.serialize() for block in blocks]),
                ("edges", [edge.serialize() for edge in edges]),
            ]
        )

    def create_graph(self) -> nx.DiGraph:
        """Create a networkx graph from the scene."""
        edges = []
        for item in self.items():
            if isinstance(item, OCBEdge):
                edges.append(item)
        graph = nx.DiGraph()
        for edge in edges:
            graph.add_edge(edge.source_socket.block, edge.destination_socket.block)
        return graph

    def create_block_from_file(self, filepath: str, x: float = 0, y: float = 0):
        """Create a new block from a .ocbb file"""
        with open(filepath, "r", encoding="utf-8") as file:
            data = json.loads(file.read())
            data["position"] = [x, y]
            data["sockets"] = {}
            self.create_block(data, None, False)

    def create_block(
        self, data: OrderedDict, hashmap: dict = None, restore_id: bool = True
    ) -> OCBBlock:
        """Create a new block from an OrderedDict"""

        block = None

        block_constructor = None
        block_files = blocks.__dict__

        for block_name in block_files:
            block_module = getattr(blocks, block_name)
            if isinstance(block_module, ModuleType):
                if hasattr(block_module, data["block_type"]):
                    block_constructor = getattr(blocks, data["block_type"])

        if block_constructor is None:
            raise NotImplementedError(f"{data['block_type']} is not a known block type")

        block = block_constructor()
        block.deserialize(data, hashmap, restore_id)
        self.addItem(block)
        if hashmap is not None:
            hashmap.update({data["id"]: block})
        return block

    def deserialize(
        self, data: OrderedDict, hashmap: dict = None, restore_id: bool = True
    ):
        self.clear()
        hashmap = hashmap if hashmap is not None else {}
<<<<<<< HEAD
        if restore_id and 'id' in data:
            self.id = data['id']
=======
        if restore_id:
            self.id = data["id"]
>>>>>>> 4795730a

        # Create blocks
        for block_data in data["blocks"]:
            self.create_block(block_data, hashmap, restore_id)

        # Create edges
        for edge_data in data["edges"]:
            edge = OCBEdge()
            edge.deserialize(edge_data, hashmap, restore_id)
            self.addItem(edge)
            hashmap.update({edge_data["id"]: edge})<|MERGE_RESOLUTION|>--- conflicted
+++ resolved
@@ -165,14 +165,10 @@
 
         """
         if filepath.endswith(".ipyg"):
-<<<<<<< HEAD
             data = self.load_from_json(filepath)
         elif filepath.endswith(".ipynb"):
             ipynb_data = self.load_from_json(filepath)
             data = ipynb_to_ipyg(ipynb_data)
-=======
-            data = self.load_from_ipyg(filepath)
->>>>>>> 4795730a
         else:
             extention_format = filepath.split(".")[-1]
             raise NotImplementedError(f"Unsupported format {extention_format}")
@@ -180,17 +176,10 @@
         self.history.checkpoint("Loaded scene")
         self.has_been_modified = False
 
-<<<<<<< HEAD
     def load_from_json(self, filepath: str) -> OrderedDict:
         """Load the json data into an ordered dict
-=======
-    def load_from_ipyg(self, filepath: str):
-        """Load an interactive python graph (.ipyg) into the scene.
->>>>>>> 4795730a
-
         Args:
             filepath: Path to the file to load.
-
         """
         with open(filepath, "r", encoding="utf-8") as file:
             data = json.loads(file.read())
@@ -269,13 +258,8 @@
     ):
         self.clear()
         hashmap = hashmap if hashmap is not None else {}
-<<<<<<< HEAD
         if restore_id and 'id' in data:
             self.id = data['id']
-=======
-        if restore_id:
-            self.id = data["id"]
->>>>>>> 4795730a
 
         # Create blocks
         for block_data in data["blocks"]:
