--- conflicted
+++ resolved
@@ -247,13 +247,8 @@
     ):
         self.clear()
         hashmap = hashmap if hashmap is not None else {}
-<<<<<<< HEAD
-        if restore_id:
-            self.id = data["id"]
-=======
         if restore_id and 'id' in data:
             self.id = data['id']
->>>>>>> 53ffa0b8
 
         # Create blocks
         for block_data in data["blocks"]:
