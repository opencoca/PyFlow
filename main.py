# OpenCodeBlock an open-source tool for modular visual programing in python
# Copyright (C) 2021 Mathïs FEDERICO <https://www.gnu.org/licenses/>

import os
import sys

from qtpy.QtWidgets import QApplication

from opencodeblocks.graphics.blocks.codeblock import OCBCodeBlock, OCBBlock
from opencodeblocks.graphics.edge import OCBEdge
from opencodeblocks.graphics.socket import OCBSocket
from opencodeblocks.graphics.window import OCBWindow

sys.path.insert(0, os.path.join( os.path.dirname(__file__), "..", ".." ))

SOURCE_TEST = \
<<<<<<< HEAD
'''def absolute_chicken(a, b, chicken=False):
=======
'''def build_dataset(a, b):
    """ Build you dataset. """
    return [0, a, 0, b, 1, a]
'''

SOURCE_TEST_2 = \
'''def mon_ia(a, b):
>>>>>>> c8bb11d9
    """ Compute the absolute value of inputs difference. """
    if chicken:
        return 'chicken'
    if a > b:
        return a - b
    else:
        return b - a
'''

if __name__ == '__main__':
    app = QApplication(sys.argv)
    app.setStyle('Fusion')

    wnd = OCBWindow()
    scene = wnd.ocb_widget.scene

    test_block = OCBBlock(title="Other kind of block")
    scene.addItem(test_block)
    test_block.setPos(-250, 150)

    test_block_2 = OCBCodeBlock(title="Dataset", source=SOURCE_TEST)
    for _ in range(2):
        test_block_2.add_socket(OCBSocket(test_block_2, socket_type='input'))
    for _ in range(1):
        test_block_2.add_socket(OCBSocket(test_block_2, socket_type='output'))
    test_block_2.setPos(-350, -100)
    scene.addItem(test_block_2)

    test_block_3 = OCBCodeBlock(title="Mon IA (par blocks ?)", source=SOURCE_TEST_2)
    for _ in range(2):
        test_block_3.add_socket(OCBSocket(test_block_3, socket_type='input'))
    for _ in range(1):
        test_block_3.add_socket(OCBSocket(test_block_3, socket_type='output'))
    test_block_3.setPos(0, -100)
    scene.addItem(test_block_3)

    # for i in range(3):
    #     edge = OCBEdge(
    #         source_socket=test_block_3.sockets_out[0],
    #         destination_socket=test_block_2.sockets_in[i]
    #     )
    #     scene.addItem(edge)

    scene.save('scene.ipyg')
    scene.load('scene.ipyg')

    wnd.show()
    sys.exit(app.exec_())<|MERGE_RESOLUTION|>--- conflicted
+++ resolved
@@ -7,16 +7,12 @@
 from qtpy.QtWidgets import QApplication
 
 from opencodeblocks.graphics.blocks.codeblock import OCBCodeBlock, OCBBlock
-from opencodeblocks.graphics.edge import OCBEdge
 from opencodeblocks.graphics.socket import OCBSocket
 from opencodeblocks.graphics.window import OCBWindow
 
 sys.path.insert(0, os.path.join( os.path.dirname(__file__), "..", ".." ))
 
 SOURCE_TEST = \
-<<<<<<< HEAD
-'''def absolute_chicken(a, b, chicken=False):
-=======
 '''def build_dataset(a, b):
     """ Build you dataset. """
     return [0, a, 0, b, 1, a]
@@ -24,7 +20,6 @@
 
 SOURCE_TEST_2 = \
 '''def mon_ia(a, b):
->>>>>>> c8bb11d9
     """ Compute the absolute value of inputs difference. """
     if chicken:
         return 'chicken'
